import argparse
import copy
import getpass
import os
import sys
from collections import Counter
from pathlib import Path
from typing import List

import rich.table
import rich.text
import rich.tree
from requests import HTTPError
from rich import box
from rich_argparse import RichHelpFormatter

import md2cf.document
from md2cf import api
from md2cf.console_output import (
    console,
    error_console,
    json_output_console,
    minimal_output_console,
)
from md2cf.document import Page
from md2cf.tui import Md2cfTUI
from md2cf.upsert import upsert_attachment, upsert_page


def get_parser():
    parser = argparse.ArgumentParser(formatter_class=RichHelpFormatter)
    login_group = parser.add_argument_group("login arguments")
    login_group.add_argument(
        "-o",
        "--host",
        help="full URL of the Confluence instance. "
        "Can also be specified as CONFLUENCE_HOST environment variable.",
        default=os.getenv("CONFLUENCE_HOST"),
    )
    login_group.add_argument(
        "-u",
        "--username",
        help="username for logging into Confluence. "
        "Can also be specified as CONFLUENCE_USERNAME environment variable.",
        default=os.getenv("CONFLUENCE_USERNAME"),
    )
    login_group.add_argument(
        "-p",
        "--password",
        help="password for logging into Confluence. "
        "Can also be specified as CONFLUENCE_PASSWORD environment variable. "
        "If not specified, it will be asked for interactively.",
        default=os.getenv("CONFLUENCE_PASSWORD"),
    )
    login_group.add_argument(
        "--token",
        help="personal access token for logging into Confluence. "
        "Can also be specified as CONFLUENCE_TOKEN environment variable.",
        default=os.getenv("CONFLUENCE_TOKEN"),
    )
    login_group.add_argument(
        "--insecure",
        action="store_true",
        help="do not verify SSL certificates",
    )

    required_group = parser.add_argument_group("required arguments")
    required_group.add_argument(
        "-s",
        "--space",
        help="key for the Confluence space the page will be published to. "
        "Can also be specified as CONFLUENCE_SPACE environment variable.",
        default=os.getenv("CONFLUENCE_SPACE"),
    )

    output_group = parser.add_argument_group("md2cf output arguments")
    output_group.add_argument(
        "--output",
        choices=["default", "minimal", "json"],
        default="default",
    )

    page_group = parser.add_argument_group("page information arguments")
    parent_group = page_group.add_mutually_exclusive_group()
    parent_group.add_argument(
        "-a",
        "--parent-title",
        help="title of the parent page under which the new page will be uploaded",
    )
    parent_group.add_argument(
        "-A",
        "--parent-id",
        help="ID of the parent page under which the new page will be uploaded",
    )
    parent_group.add_argument(
        "--top-level",
        action="store_true",
        help="upload the page tree starting from the top level (no top level parent)",
    )

    page_group.add_argument(
        "-t",
        "--title",
        help="a title for the page. Determined from the document if missing",
    )

    page_group.add_argument(
        "-c",
        "--content-type",
        help="Content type. Default value: page",
        choices=["page", "blogpost"],
        default="page",
    )

    page_group.add_argument("-m", "--message", help="update message for the change")
    page_group.add_argument(
        "--minor-edit", action="store_true", help="do not notify watchers of change"
    )
    page_group.add_argument("-i", "--page-id", help="ID of the page to be updated")
    page_group.add_argument(
        "--prefix",
        help="a string to prefix to every page title to ensure uniqueness",
        type=str,
    )
    page_group.add_argument(
        "--strip-top-header",
        action="store_true",
        help="remove the top level header from the page",
    )
    page_group.add_argument(
        "--remove-text-newlines",
        action="store_true",
        help="remove single newlines in paragraphs",
    )
    page_group.add_argument(
        "--replace-all-labels",
        action="store_true",
        help="replace all labels instead of only adding new ones",
    )

    preface_group = page_group.add_mutually_exclusive_group()
    preface_group.add_argument(
        "--preface-markdown",
        nargs="?",
        type=str,
        default=None,
        const="**Contents are auto-generated, do not edit.**",
        help="markdown content to prepend to each page. "
        'Defaults to "**Contents are auto-generated, do not edit.**" '
        "if no markdown is specified",
    )
    preface_group.add_argument(
        "--preface-file",
        type=Path,
        help="path to a markdown file to be prepended to every page",
    )

    postface_group = page_group.add_mutually_exclusive_group()
    postface_group.add_argument(
        "--postface-markdown",
        nargs="?",
        type=str,
        default=None,
        const="**Contents are auto-generated, do not edit.**",
        help="markdown content to append to each page. "
        'Defaults to "**Contents are auto-generated, do not edit.**" '
        "if no markdown is specified",
    )
    postface_group.add_argument(
        "--postface-file",
        type=Path,
        help="path to a markdown file to be appended to every page",
    )

    dir_group = parser.add_argument_group("directory arguments")
    dir_group.add_argument(
        "--collapse-single-pages",
        action="store_true",
        help="if a folder contains a single document, collapse it "
        "so the folder doesn't appear",
    )
    dir_group.add_argument(
        "--no-gitignore",
        action="store_false",
        dest="use_gitignore",
        default=True,
        help="do not use .gitignore files to filter directory search",
    )
    dir_title_group = dir_group.add_mutually_exclusive_group()
    dir_title_group.add_argument(
        "--beautify-folders",
        action="store_true",
        help="replace hyphens and underscore in folder names with spaces, "
        "and capitalize the first letter",
    )
    dir_title_group.add_argument(
        "--use-pages-file",
        action="store_true",
        help='use the "title" entry in YAML files called .pages in each '
        "directory to change the folder name",
    )

    empty_group = dir_group.add_mutually_exclusive_group()
    empty_group.add_argument(
        "--collapse-empty",
        action="store_true",
        help="collapse multiple empty folders into one",
    )
    empty_group.add_argument(
        "--skip-empty",
        action="store_true",
        help="if a folder doesn't contain documents, skip it",
    )

    relative_links_group = parser.add_argument_group("relative links arguments")
    relative_links_group.add_argument(
        "--enable-relative-links",
        action="store_true",
        help="enable parsing of relative links to other markdown files. "
        "Requires two passes for pages with relative links, and will cause them "
        "to always be updated regardless of the --only-changed flag",
    )
    relative_links_group.add_argument(
        "--ignore-relative-link-errors",
        action="store_true",
        help="when relative links are enabled and a link doesn't point to an "
        "existing and uploaded file, leave the link as-is instead of exiting.",
    )

    parser.add_argument(
        "--dry-run",
        action="store_true",
        help="print information on all the pages instead of uploading to Confluence",
    )
    parser.add_argument(
        "--debug",
        action="store_true",
        help="print full stack traces for exceptions",
    )
    parser.add_argument(
        "--only-changed",
        action="store_true",
        help="only upload pages and attachments that have changed. "
        "This adds a hash of the page or attachment contents to the update message",
    )
    parser.add_argument(
        "--clear",
        action="store_true",
        help="delete all subpages of the parent pages before uploading new ones",
    )
    parser.add_argument(
        "file_list",
        type=Path,
        help="markdown files or directories to upload to Confluence. Empty for stdin",
        nargs="*",
    )
    parser.add_argument(
        "--max-retries",
        action="store",
        dest="max_retries",
        type=int,
        default=4,
        help="number of retry attempts if any API call fails",
    )

    return parser


def print_missing_parameter(parameter_name: str):
    error_console.log(
        ":x: Missing required parameter: {}\n"
        "Use {} --help to get help.".format(parameter_name, sys.argv[0])
    )


def print_page_details(page: Page):
    page_copy = copy.copy(page)
    page_copy.body = page_copy.body[:40] + ("..." if page_copy.body else "")
    console.print(page_copy)


def main():
    args = get_parser().parse_args()

    if args.host is None:
        print_missing_parameter("host")
        sys.exit(1)

    if args.username is None and args.token is None:
        print_missing_parameter("username or bearer token")
        sys.exit(1)

    if args.space is None:
        print_missing_parameter("space")
        sys.exit(1)

    if args.password is None and args.token is None:
        args.password = getpass.getpass()

    if args.output == "minimal":
        console.quiet = True
        minimal_output_console.quiet = False
    elif args.output == "json":
        console.quiet = True
        json_output_console.quiet = False

    confluence = api.MinimalConfluence(
        host=args.host,
        username=args.username,
        password=args.password,
        token=args.token,
        verify=not args.insecure,
        max_retries=args.max_retries,
    )

    if (args.title or args.page_id) and (
        len(args.file_list) > 1 or any(map(os.path.isdir, args.file_list))
    ):
        error_console.log(
            ":x: Title and page ID cannot be specified on the command line "
            "if uploading more than one file or whole directories\n"
        )
        sys.exit(1)

    # if --clear is detected, we need to delete all the pages in the space or subpages of the parent pages
    if args.clear:
        pages_to_delete = []
        if args.parent_id:
            pages_to_delete = confluence.get_all_pages_from_parent_id(args.parent_id)
<<<<<<< HEAD

        for page in pages_to_delete:
            delete_page_and_subpages(confluence, page.id)
=======
            
        # Don't implement cleaning of whole space
        # else:
        #    pages_to_delete = confluence.get_all_pages_from_space(args.space)

        for page in pages_to_delete:
            try:
                confluence.delete_page(page)
                console.log(f"Deleted page {page.title}")
            except HTTPError as e:
                error_console.log(
                    f"Failed to delete page {page.title} with error {e.response.content}"
                )
>>>>>>> 79a7a536

    pages_to_upload = collect_pages_to_upload(args)

    page_title_counts = Counter([page.title for page in pages_to_upload])
    colliding_titles = [
        title for title, count in page_title_counts.most_common() if count > 1
    ]
    if colliding_titles:
        error_console.log(
            ":x: Some documents have the [bold]same title[/], but all Confluence pages "
            "in the same space must have different titles.\n\n"
            "These are the documents (and path, if available) with identical titles:",
            markup=True,
        )
        colliding_titles_table = rich.table.Table(box=box.SIMPLE)
        colliding_titles_table.add_column("Title")
        colliding_titles_table.add_column("File")
        for title in colliding_titles:
            for filename in [
                page.file_path for page in pages_to_upload if page.title == title
            ]:
                # error_console.log(f"{title}\t{filename}\n", markup=True)
                colliding_titles_table.add_row(title, str(filename))
        error_console.log(colliding_titles_table)
        sys.exit(1)

    for page in pages_to_upload:
        for attachment in page.attachments:
            if page.file_path is not None:
                attachment_path = page.file_path.parent.joinpath(attachment)
            else:
                attachment_path = attachment

            if not attachment_path.is_file():
                error_console.log(
                    f"[bold red]:x: ERROR:[default] attachment {attachment_path} "
                    f"for page {page.title} does not exist"
                )
                sys.exit(1)

    preface_markup = ""
    if args.preface_markdown:
        preface_markup = md2cf.document.parse_page([args.preface_markdown]).body
    elif args.preface_file:
        # We don't use strip_header or remove_text_newlines here
        # since this is just a preface doc
        preface_markup = md2cf.document.get_page_data_from_file_path(
            args.preface_file
        ).body

    postface_markup = ""
    if args.postface_markdown:
        postface_markup = md2cf.document.parse_page([args.postface_markdown]).body
    elif args.postface_file:
        # We don't use strip_header or remove_text_newlines here
        # since this is just a postface doc
        postface_markup = md2cf.document.get_page_data_from_file_path(
            args.postface_file
        ).body

    map_document_path_to_confluence_page = dict()
    if args.enable_relative_links:
        map_document_path_to_confluence_page = build_document_path_to_page_map(
            pages_to_upload
        )
        if not args.ignore_relative_link_errors:
            validate_relative_links(
                pages_to_upload, map_document_path_to_confluence_page
            )

    something_went_wrong = False
    error = None
    tui = Md2cfTUI(pages_to_upload)

    with tui:
        space_info = confluence.get_space(
            args.space, additional_expansions=["homepage"]
        )

        for page in pages_to_upload:
            pre_process_page(page, args, postface_markup, preface_markup, space_info)
            tui.start_item_task(page.original_title)
            upsert_page_result = None
            try:
                tui.set_item_progress_label(page.original_title, "Upserting")
                final_page = None
                if not args.dry_run:
                    upsert_page_result = upsert_page(
                        confluence=confluence,
                        message=args.message,
                        page=page,
                        only_changed=args.only_changed,
                        replace_all_labels=args.replace_all_labels,
                        minor_edit=args.minor_edit,
                    )
                    final_page = upsert_page_result.response
                    minimal_output_console.log(confluence.get_url(final_page))
                    json_output_console.print_json(data=final_page, indent=None)
                if page.attachments:
                    tui.set_item_progress_label(
                        page.original_title, "Processing attachments"
                    )
                    for attachment in page.attachments:
                        attachment_identifier = f"{page.original_title} {attachment}"
                        tui.start_item_task(attachment_identifier)
                        if not args.dry_run:
                            upsert_attachment_result = upsert_attachment(
                                confluence=confluence,
                                attachment=attachment,
                                existing_page=final_page,
                                message=args.message,
                                only_changed=args.only_changed,
                                page=page,
                            )
                            tui.set_item_finished_text_from_result(
                                attachment_identifier, upsert_attachment_result
                            )
                        else:
                            tui.set_item_finished_text(
                                attachment_identifier, "[yellow]Skipped (dry run)"
                            )
                        tui.set_item_progress_label(attachment_identifier, "")
                        tui.tick_item_progress(attachment_identifier)
                        tui.tick_item_progress(page.original_title)
                        tui.tick_global_progress()
                if page.file_path is not None and args.enable_relative_links:
                    # Skip pages without a file_path
                    # (e.g. section pages representing directories)
                    map_document_path_to_confluence_page[
                        page.file_path.resolve()
                    ] = final_page
            except HTTPError as e:
                if args.debug:
                    console.print_exception(show_locals=True)
                error = "{} - {}".format(str(e), e.response.content)
                something_went_wrong = True
            except Exception as e:
                if args.debug:
                    console.print_exception(show_locals=True)
                error = "[red]ERROR:[default] {}".format(str(e))
                something_went_wrong = True

            tui.set_item_progress_label(page.original_title, "")
            if not args.dry_run:
                if not something_went_wrong:
                    tui.set_item_finished_text_from_result(
                        page.original_title, upsert_page_result
                    )
                else:
                    tui.set_item_progress_label(
                        page.original_title, "[red]:x: Error while uploading"
                    )
            else:
                tui.set_item_finished_text(
                    page.original_title,
                    rich.text.Text.from_markup("[yellow]Skipped (dry run)"),
                )

            tui.tick_item_progress(page.original_title)
            tui.tick_global_progress()

            if something_went_wrong:
                break

        if not something_went_wrong and args.enable_relative_links:
            try:
                update_pages_with_relative_links(
                    args,
                    confluence,
                    pages_to_upload,
                    map_document_path_to_confluence_page,
                    tui,
                )
            except HTTPError as e:
                if args.debug:
                    console.print_exception(show_locals=True)
                error = "{} - {}".format(str(e), e.response.content)
                something_went_wrong = True
            except Exception as e:
                if args.debug:
                    console.print_exception(show_locals=True)
                error = "[red]ERROR:[default] {}".format(str(e))
                something_went_wrong = True

    if something_went_wrong:
        error_console.log(error)
        sys.exit(1)


def pre_process_page(page, args, postface_markup, preface_markup, space_info):
    page.original_title = page.title
    page.space = args.space
    page.page_id = args.page_id
    page.content_type = args.content_type

    if page.parent_title is None:  # This only happens for top level pages
        # If the argument is not supplied this leaves
        # the parent_title as None, which is fine
        page.parent_title = args.parent_title
    else:
        if args.prefix:
            page.parent_title = f"{args.prefix} - {page.parent_title}"

    if page.parent_title is None:
        page.parent_id = (
            page.parent_id or args.parent_id
        )  # This can still end up being None.
        # It's fine -- it means it's a top level page.

    # If we want to *move* a page back to the top space, we need to make it
    # a child of the space's home page
    if args.top_level and page.parent_title is None and page.parent_id is None:
        page.parent_id = space_info.homepage.id

    if args.prefix:
        page.title = f"{args.prefix} - {page.title}"

    if preface_markup:
        page.body = preface_markup + page.body

    if postface_markup:
        page.body = page.body + postface_markup


def validate_relative_links(pages_to_upload, path_to_page):
    invalid_links = False
    for page in pages_to_upload:
        for link_data in page.relative_links:
            link_absolute_path = (
                page.file_path.parent / Path(link_data.path)
            ).resolve()
            if link_absolute_path not in path_to_page:
                error_console.log(
                    f"Page {page.file_path} has a relative link to {link_data.path}"
                    ", which is not in the list of pages to be uploaded.\n"
                )
                invalid_links = True
    if invalid_links:
        error_console.log(
            "\nSome of the pages to be uploaded have invalid relative links.\n"
        )
        sys.exit(1)


def build_document_path_to_page_map(pages_to_upload):
    path_to_page = dict()
    for page in pages_to_upload:
        try:
            # Will be filled in later with the page returned by upsert
            path_to_page[page.file_path.resolve()] = None
        except AttributeError:
            # A page might not have a file_path
            # (for example if it's representing a directory)
            continue
    return path_to_page


def update_pages_with_relative_links(
    args, confluence, pages_to_upload, path_to_page, tui
):
    something_went_wrong = False
    error = ""
    for page in pages_to_upload:
        if page.file_path is None:
            # Skip pages without a file_path
            # (e.g. section pages representing directories)
            continue

        page_modified = False
        for link_data in page.relative_links:
            try:
                link_absolute_path = (
                    page.file_path.parent / Path(link_data.path)
                ).resolve()
                page_on_confluence = path_to_page[link_absolute_path]
            except KeyError:
                if args.ignore_relative_link_errors:
                    page.body = page.body.replace(
                        link_data.replacement,
                        link_data.escaped_original
                        + (("#" + link_data.fragment) if link_data.fragment else ""),
                    )
                    continue
                else:
                    error_console.log(
                        f"Page {page.file_path} has a relative link to {link_data.path}"
                        ", which was not uploaded correctly.\n"
                    )
                    break

            # in a dry run we don't actually have page URLs since we never upload
            # anything
            if not args.dry_run:
                page.body = page.body.replace(
                    link_data.replacement,
                    confluence.get_url(page_on_confluence)
                    + (("#" + link_data.fragment) if link_data.fragment else ""),
                )
            page_modified = True

        if page_modified:
            tui.reset_item_task(page.original_title, total=1)
            tui.set_item_progress_label(page.original_title, "Updating relative links")
            tui.start_item_task(page.original_title)
            if not args.dry_run:
                try:
                    upsert_page(
                        confluence=confluence,
                        message=args.message,
                        page=page,
                        only_changed=args.only_changed,
                        replace_all_labels=args.replace_all_labels,
                        minor_edit=True,
                    )
                except Exception as e:
                    error = e
                    something_went_wrong = True

                if not something_went_wrong:
                    tui.set_item_finished_text(
                        page.original_title,
                        rich.text.Text.from_markup(
                            "[green]:heavy_check_mark-emoji: Updated "
                            "(updated relative links)"
                        ),
                    )
                else:
                    tui.set_item_progress_label(
                        page.original_title,
                        "[red]:x: Error while updating relative links",
                    )
            else:
                tui.set_item_finished_text(
                    page.original_title,
                    rich.text.Text.from_markup(
                        "[yellow]Not updating relative links (dry run)"
                    ),
                )

            tui.set_item_progress_label(page.original_title, "")
            tui.tick_item_progress(page.original_title)

        if something_went_wrong:
            raise error


def collect_pages_to_upload(args):
    pages_to_upload: List[Page] = list()
    if not args.file_list:  # Uploading from standard input
        pages_to_upload.append(
            md2cf.document.get_page_data_from_lines(
                sys.stdin.readlines(),
                strip_header=args.strip_top_header,
                remove_text_newlines=args.remove_text_newlines,
                enable_relative_links=False,
            )
        )

        if not (pages_to_upload[0].title or args.title):
            error_console.log(
                "You must specify a title or have a title in the document "
                "if uploading from standard input\n"
            )
            sys.exit(1)

        if args.title:
            pages_to_upload[0].title = args.title
    else:
        for file_name in args.file_list:
            if file_name.is_dir():
                pages_to_upload += md2cf.document.get_pages_from_directory(
                    file_name,
                    collapse_single_pages=args.collapse_single_pages,
                    skip_empty=args.skip_empty,
                    collapse_empty=args.collapse_empty,
                    beautify_folders=args.beautify_folders,
                    remove_text_newlines=args.remove_text_newlines,
                    strip_header=args.strip_top_header,
                    use_pages_file=args.use_pages_file,
                    use_gitignore=args.use_gitignore,
                    enable_relative_links=args.enable_relative_links,
                )
            else:
                try:
                    enable_relative_links = (
                        len(args.file_list) > 1 and args.enable_relative_links
                    )
                    pages_to_upload.append(
                        md2cf.document.get_page_data_from_file_path(
                            file_name,
                            strip_header=args.strip_top_header,
                            remove_text_newlines=args.remove_text_newlines,
                            enable_relative_links=enable_relative_links,
                        )
                    )
                except FileNotFoundError:
                    error_console.log(f"File {file_name} does not exist\n")

        if len(pages_to_upload) == 1:
            only_page = pages_to_upload[0]

            if args.title:
                only_page.title = args.title

            # This is implicitly only truthy if relative link processing is active
            if only_page.relative_links:
                # This covers the last edge case where directory processing leaves us
                # with only one page, which we can't anticipate at startup time.
                # In this case, we have to restore all the links to their original
                # values.
                error_console.log(
                    "Relative links are ignored when there's a single page\n"
                )
                for link_data in only_page.relative_links:
                    only_page.body.replace(
                        link_data.replacement,
                        link_data.escaped_original
                        + (("#" + link_data.fragment) if link_data.fragment else ""),
                    )
                only_page.relative_links = []

    return pages_to_upload


def delete_page_and_subpages(confluence, page_id):
    pages_to_delete = confluence.get_all_pages_from_parent_id(page_id)
    for page in pages_to_delete:
        try:
            confluence.delete_page_and_subpages(page.id)
            console.log(f"Deleted page {page.title}")
        except HTTPError as e:
            error_console.log(
                f"Failed to delete page {page.title} with error {e.response.content}"
            )
    confluence.delete_page(page_id)


if __name__ == "__main__":
    main()<|MERGE_RESOLUTION|>--- conflicted
+++ resolved
@@ -327,25 +327,9 @@
         pages_to_delete = []
         if args.parent_id:
             pages_to_delete = confluence.get_all_pages_from_parent_id(args.parent_id)
-<<<<<<< HEAD
 
         for page in pages_to_delete:
             delete_page_and_subpages(confluence, page.id)
-=======
-            
-        # Don't implement cleaning of whole space
-        # else:
-        #    pages_to_delete = confluence.get_all_pages_from_space(args.space)
-
-        for page in pages_to_delete:
-            try:
-                confluence.delete_page(page)
-                console.log(f"Deleted page {page.title}")
-            except HTTPError as e:
-                error_console.log(
-                    f"Failed to delete page {page.title} with error {e.response.content}"
-                )
->>>>>>> 79a7a536
 
     pages_to_upload = collect_pages_to_upload(args)
 
@@ -774,7 +758,7 @@
     pages_to_delete = confluence.get_all_pages_from_parent_id(page_id)
     for page in pages_to_delete:
         try:
-            confluence.delete_page_and_subpages(page.id)
+            delete_page_and_subpages(confluence, page.id)
             console.log(f"Deleted page {page.title}")
         except HTTPError as e:
             error_console.log(
