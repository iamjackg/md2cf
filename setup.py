from setuptools import setup

with open("README.md") as f:
    long_description = f.read()

setup(
    name="md2cf",
    version="2.3.0",
    packages=["md2cf"],
    url="https://github.com/iamjackg/md2cf",
    license="MIT",
    author="Jack Gaino",
    author_email="md2cf@jackgaino.com",
    description="Convert Markdown documents to Confluence",
    long_description=long_description,
    long_description_content_type="text/markdown",
    classifiers=[
        "Programming Language :: Python :: 3",
        "License :: OSI Approved :: MIT License",
        "Operating System :: OS Independent",
    ],
    keywords="markdown confluence",
    install_requires=[
<<<<<<< HEAD
        "rich-argparse==1.0.0",
        "rich==13.0.1",
        "mistune==0.8.4",
        "chardet==5.1.0",
        "requests==2.31.0",
        "PyYAML==6.0.1",
        "gitignorefile==1.1.2",
=======
        "mistune==3.0.1",
        "tortilla==0.5.0",
        "PyYAML==6.0.1",
        "gitignore_parser==0.1.6",
>>>>>>> 42d29a6b
    ],
    python_requires=">=3.7",
    entry_points={"console_scripts": ["md2cf=md2cf.__main__:main"]},
)<|MERGE_RESOLUTION|>--- conflicted
+++ resolved
@@ -21,20 +21,15 @@
     ],
     keywords="markdown confluence",
     install_requires=[
-<<<<<<< HEAD
         "rich-argparse==1.0.0",
         "rich==13.0.1",
-        "mistune==0.8.4",
         "chardet==5.1.0",
         "requests==2.31.0",
         "PyYAML==6.0.1",
         "gitignorefile==1.1.2",
-=======
         "mistune==3.0.1",
         "tortilla==0.5.0",
-        "PyYAML==6.0.1",
         "gitignore_parser==0.1.6",
->>>>>>> 42d29a6b
     ],
     python_requires=">=3.7",
     entry_points={"console_scripts": ["md2cf=md2cf.__main__:main"]},
